
# SDLC Agents Orchestrator — Complete Guide (Markdown Edition)

A minimal, file-driven orchestration pattern to run SDLC agents 24/7 without rewriting them.  
Each agent run writes a **Run Report** JSON file that the orchestrator monitors to trigger the next step.

---

## Table of Contents

1. [What You Get](#what-you-get)
2. [Quick Start](#quick-start)
3. [Minimal Agent Contract (v0)](#minimal-agent-contract-v0)
4. [Workflow & Agent Types](#workflow--agent-types)
5. [orchestrator.py — Guided Walkthrough](#orchestratorpy--guided-walkthrough)
6. [Swap In Your Real `codex exec`](#swap-in-your-real-codex-exec)
7. [Reliability & Scale](#reliability--scale)
8. [Security & Governance](#security--governance)
9. [Extending the PoC](#extending-the-poc)
10. [TL;DR](#tldr)
11. [Appendix A: File Layout](#appendix-a-file-layout)
12. [Appendix B: Sample Run Report JSON](#appendix-b-sample-run-report-json)

---

## What You Get

- **A tiny orchestrator** that reads `src/agent_orchestrator/workflows/workflow.yaml`, launches a wrapper (your `codex exec` shim), and watches for **Run Report** files.
- **Prompt templates** for the agents you listed (planner, coding, e2e, manual testing, docs, code review, PR manager).
- **A single completion contract**: agents write `run_report.json` files to the repo under `./.agents/run_reports/`.
- **A working demo repo** so you can run end‑to‑end immediately.

---

## Quick Start

```bash
python3 -m venv .venv && source .venv/bin/activate
pip install -r requirements.txt

# Run the orchestrator against the demo repo and default workflow
python -m agent_orchestrator run --repo ./demo_repo --workflow ./src/agent_orchestrator/workflows/workflow.yaml
```

You should see steps run in order and `*.json` appear in `demo_repo/.agents/run_reports/`.

---

## Minimal Agent Contract (v0)

**Goal:** make orchestration happen by monitoring a single file the agent writes when done.

**Completion signal (required):**

- Path: `<repo>/.agents/run_reports/<run_id>__<step_id>.json`  
- Schema: `schemas/run_report.schema.json`  
- Required fields: `schema, run_id, step_id, agent, status, started_at, ended_at`  
- `status`: `"COMPLETED"` or `"FAILED"`
- `started_at` / `ended_at` must be timezone-aware ISO 8601 UTC strings—call `src/agent_orchestrator/time_utils.utc_now()` to stay compatible with Python 3.13+

**Optional log marker (for CI logs/humans):**
```
<<<RUN_REPORT_JSON
{ ...same JSON as the file... }
RUN_REPORT_JSON>>>
```

**Validation guardrails:** The orchestrator and bundled wrappers now reject run reports that keep placeholder artifact or log entries (for example, "<REPLACE ME>"). Always emit concrete artifact paths and log summaries before marking a step complete.

**Recommended env to pass into agents:**
- `RUN_ID`, `STEP_ID`, `REPO_DIR`, `REPORT_PATH`

**Idempotency:** agents should be safe to re‑run; dedupe with `run_id + step_id`.

---

## Workflow & Agent Types

The default DAG fans out and converges like this:

```
plan → code → e2e → manual → docs ┐
                                 └→ pr
                      manual → review ┘
```

**`src/agent_orchestrator/workflows/workflow.yaml` (excerpt):**
```yaml
name: default
description: Minimal SDLC pipeline with chained agents
steps:
  - id: plan
    agent: work_planner
    prompt: prompts/01_planning.md
    needs: []
    next_on_success: [code]

  - id: code
    agent: coding
    prompt: prompts/02_coding.md
    needs: [plan]
    next_on_success: [e2e]

  - id: e2e
    agent: e2e_test_writer
    prompt: prompts/03_e2e.md
    needs: [code]
    gates:
      - ci.tests: passed
    next_on_success: [manual]

  - id: manual
    agent: manual_testing
    prompt: prompts/04_manual.md
    needs: [e2e]
    human_in_the_loop: true
    next_on_success: [docs, review]

  - id: docs
    agent: docs_updater
    prompt: prompts/05_docs.md
    needs: [manual]
    next_on_success: [pr]

  - id: review
    agent: code_review
    prompt: prompts/06_code_review.md
    needs: [manual]
    next_on_success: [pr]

  - id: pr
    agent: pr_manager
    prompt: prompts/07_pr_manager.md
    needs: [docs, review]
    merge_conditions:
      - all_checks_passed
      - approval_count>=1
    next_on_success: []
```

Prompt templates live under `prompts/*.md` and each ends with the same instruction: **write the Run Report to `${REPORT_PATH}`**.

---

## orchestrator.py — Guided Walkthrough

**Big picture:** a tiny scheduler that loads a DAG, launches steps async, and advances when it sees Run Reports on disk.

### Module constant
```python
REPORTS_DIR = ".agents/run_reports"
```

### Data classes
```python
class Step:          # static config from YAML
  id, agent, prompt, needs, next_on_success, gates, human_in_the_loop

class StepRuntime:   # dynamic state while running
  status="PENDING" | RUNNING | COMPLETED | FAILED | SKIPPED
  attempts: int
  report_path: Optional[str]
```

### Orchestrator lifecycle

**`__init__(repo_dir, workflow_path)`**
- Loads YAML into `Step` objects, builds `self.step_index`
- Creates a short `run_id`
- Initializes per‑step runtime state
- Ensures `<repo>/.agents/run_reports` exists

**`_load_workflow(path)`**
- Parses YAML and constructs typed steps
- Returns the workflow dict with `steps` replaced by `Step` instances

**`_deps_satisfied(step_id)`**
- True only if **all** `needs` are `COMPLETED`

**`_gates_open(step_id)`**
- PoC returns `True`; in production, check CI, approvals, security, etc.

**`_runnable_steps()`**
- Returns steps that are `PENDING` + deps satisfied + gates open

**`_launch(step_id)`**
- Marks step `RUNNING`, increments attempts
- Computes `report_path = <repo>/.agents/run_reports/<run_id>__<step_id>.json`
- `subprocess.Popen` invokes the wrapper (configurable via CLI):
  ```bash
  python -m agent_orchestrator run \
    --repo <repo_dir> \
    --workflow <workflow_path> \
    --wrapper <wrapper_path
  ```
- Non‑blocking; multiple independent steps can run concurrently

**`_collect_reports()`**
- For each `RUNNING` step, if `report_path` exists, read it
- If JSON `status` is `COMPLETED` or `FAILED`, update runtime
- On `FAILED` and `attempts < 2`, mark back to `PENDING` to retry once

**`run()`**
- Loop:
  1. Launch `_runnable_steps()`
  2. `_collect_reports()`
  3. (Fan‑out happens naturally via `needs` + `next_on_success`)
  4. Sleep 0.5s to avoid busy loop
  5. Exit when all steps are `COMPLETED`/`SKIPPED`

**Improved terminal condition (suggested):**
```python
all_done = all(st.status in {"COMPLETED", "SKIPPED"} for st in self.state.values())
any_failed = any(st.status == "FAILED" for st in self.state.values())
nothing_left = not self._runnable_steps() and not any(st.status == "RUNNING" for st in self.state.values())
if all_done or (any_failed and nothing_left):
    break
```

### Runtime feel (typical log)
```
[orchestrator] run_id=3f2c9a1b repo=/path/to/demo_repo
[orchestrator] starting workflow
[orchestrator] launching step=plan agent=work_planner
[orchestrator] step=plan finished status=COMPLETED
...
[orchestrator] launching step=pr agent=pr_manager
[orchestrator] step=pr finished status=COMPLETED
[orchestrator] workflow completed
```

---

## Using Production AI Agent Wrappers

Point the orchestrator at `src/agent_orchestrator/wrappers/codex_wrapper.py` or `src/agent_orchestrator/wrappers/claude_wrapper.py` for production-ready AI agent integration.
It shells out to `codex exec`, forwards extra CLI arguments, streams logs, and guarantees a compliant run
report even when the agent forgets to emit one. Example:

```bash
python -m agent_orchestrator run \
  --repo /path/to/repo \
  --workflow src/agent_orchestrator/workflows/workflow.yaml \
  --wrapper src/agent_orchestrator/wrappers/codex_wrapper.py \
  --wrapper-arg --profile \
  --wrapper-arg prod
```

<<<<<<< HEAD
Provide either the absolute path or a repository-relative path to the wrapper; the CLI does not scan `src/agent_orchestrator/wrappers/` automatically.
=======
Always pass the full or relative path to the wrapper script—the CLI does not search inside `src/agent_orchestrator/wrappers/` for you.
>>>>>>> 6105507c

Useful flags:
- `--codex-bin` / `CODEX_EXEC_BIN` to pick the binary.
- `--timeout` to cap runtime.
- `--working-dir` to override the cwd (defaults to the repo).
- Repeat `--wrapper-arg` to pass additional arguments through to `codex exec`.

The wrapper passes `RUN_ID`, `STEP_ID`, `REPO_DIR`, and `REPORT_PATH` env vars to the subprocess
and looks for `<<<RUN_REPORT_JSON ... RUN_REPORT_JSON>>>` markers in stdout; if absent it synthesizes
a report so the rest of the workflow can continue.

---

## Reliability & Scale

- **Idempotency**: name work dirs/branches with `run_id__step_id`; skip if report exists & completed.
- **Retries**: exponential backoff + cap attempts; surface reasons on failure.
- **Run report ingestion**: transient JSON parse failures are retried automatically and ultimately reported as `RunReportError` with the source path for quick triage.
- **Concurrency**: per‑repo limits; global WIP; fair scheduling.
- **Timeouts**: hard caps per step; collect partial logs on cancel.
- **Compensation**: trigger follow‑up workflows for rollbacks or fixes when late gates fail.
- **Observability**: structure logs; add OpenTelemetry spans around each step.

---

## Security & Governance

- **Branch protection**: only PR Manager merges to protected branches after gates.
- **Least privilege**: short‑lived tokens; no long‑lived PATs in prompts.
- **Sandboxing**: containerize agent runs with CPU/memory caps & network policies.
- **Policy engine**: block merges if sensitive paths change or if SBOM/license checks fail.
- **Human approval**: require ≥1 approval for risky diffs (size, sensitive areas).

---

## Extending the PoC

- Replace polling with **webhooks/queues** (Git provider checks, Redis Streams/NATS).
- Persist runs/reports to Postgres; store artifacts in S3/GCS.
- Add **gates**: CI green, approval thresholds, SAST/DAST, preview deploy health.
- Add **pause/resume** for `human_in_the_loop` steps (Slack/Jira signal drops a `manual_result.json`).
- Multi‑repo, multi‑branch scheduling with quotas and budgets.

---

## TL;DR

- Keep **agents simple**; don’t rewrite them.
- Standardize a tiny **Run Report** JSON they write on completion.
- Drive everything with a **DAG + gates** from a tiny orchestrator.

---

## Appendix A: File Layout

```
src/
  agent_orchestrator/
    __init__.py
    __main__.py
    cli.py
    orchestrator.py
    runner.py
    workflow.py
    reporting.py
    time_utils.py
    gating.py
    state.py
    wrappers/
      claude_wrapper.py
      codex_wrapper.py
      mock_wrapper.py
README.md
pyproject.toml
requirements.txt
sdlc_agents_poc/
  orchestrator.py
  src/agent_orchestrator/workflows/workflow.yaml
  schemas/
    run_report.schema.json
  prompts/
    01_planning.md
    02_coding.md
    03_e2e.md
    04_manual.md
    05_docs.md
    06_code_review.md
    07_pr_manager.md
  docs/
    AGENT_CONTRACT.md
    ARCHITECTURE.md
  demo_repo/
    .agents/
      run_reports/
      artifacts/
    README.md
```

---

## Appendix B: Sample Run Report JSON

```json
{
  "schema": "run_report@v0",
  "run_id": "3f2c9a1b",
  "step_id": "code",
  "agent": "coding",
  "status": "COMPLETED",
  "started_at": "2025-09-30T12:00:00Z",
  "ended_at":   "2025-09-30T12:05:42Z",
  "artifacts": [
    "path/to/branch-or-diff",
    "demo_repo/.agents/artifacts/3f2c9a1b__code/artifact.txt"
  ],
  "metrics": {
    "tokens_in": 0,
    "tokens_out": 0,
    "duration_ms": 342000
  },
  "logs": [
    "Simulated agent run completed."
  ],
  "next_suggested_steps": []
}
```<|MERGE_RESOLUTION|>--- conflicted
+++ resolved
@@ -246,11 +246,7 @@
   --wrapper-arg prod
 ```
 
-<<<<<<< HEAD
-Provide either the absolute path or a repository-relative path to the wrapper; the CLI does not scan `src/agent_orchestrator/wrappers/` automatically.
-=======
 Always pass the full or relative path to the wrapper script—the CLI does not search inside `src/agent_orchestrator/wrappers/` for you.
->>>>>>> 6105507c
 
 Useful flags:
 - `--codex-bin` / `CODEX_EXEC_BIN` to pick the binary.
