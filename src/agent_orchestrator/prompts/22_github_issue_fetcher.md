# GitHub Issue Fetcher Agent

Goal: Fetch a GitHub issue and save its content for downstream workflow processing.

Input:
- `ISSUE_NUMBER` environment variable containing the GitHub issue number to fetch
- Repository context from the current working directory
- `ARTIFACTS_DIR` environment variable pointing at `.agents/runs/<run_id>/artifacts/`
- `ISSUE_MARKDOWN_PATH` and `ISSUE_MARKDOWN_DIR` convenience variables (already resolved by the orchestrator)

Task:
1. Resolve the issue markdown path (use `${ISSUE_MARKDOWN_PATH}` when set, otherwise fall back to `${ARTIFACTS_DIR}/gh_issue_${ISSUE_NUMBER}.md`) and ensure its directory exists:
   ```bash
   ISSUE_FILE="${ISSUE_MARKDOWN_PATH:-${ARTIFACTS_DIR}/gh_issue_${ISSUE_NUMBER}.md}"
   mkdir -p "$(dirname "${ISSUE_FILE}")"
   ```
2. Use `gh issue view ${ISSUE_NUMBER} --json number,title,body,labels,assignees,milestone,state,createdAt,updatedAt` to fetch the issue details
3. Extract and format the issue information into a structured markdown file written to `${ISSUE_FILE}`
4. Resolve the relative path for the run report using `${REPO_DIR}` (e.g., `python - <<'PY'`).

Deliverables:
<<<<<<< HEAD
1. `gh_issue_${ISSUE_NUMBER}.md` saved to `${ARTIFACTS_DIR}` containing:
=======
1. `${ARTIFACTS_DIR}/gh_issue_${ISSUE_NUMBER}.md` containing:
>>>>>>> 0a655c2d
   - Issue number and title
   - Issue state and creation/update timestamps
   - Labels, assignees, and milestone (if any)
   - Full issue body/description
   - Clear section headers for each component

Format the file like this:
```markdown
# GitHub Issue #${ISSUE_NUMBER}: ${TITLE}

**State:** ${STATE}
**Created:** ${CREATED_AT}
**Updated:** ${UPDATED_AT}

## Labels
- label1
- label2

## Assignees
- @user1
- @user2

## Milestone
${MILESTONE_NAME}

## Description
${BODY}
```

Completion:
- Write a run report JSON to `${REPORT_PATH}` with:
  - `status`: "success" or "failed"
  - `issue_number`: the issue number fetched
  - `output_file`: relative path (from `${REPO_DIR}`) to the generated markdown file inside `${ARTIFACTS_DIR}`
  - `artifacts`: ["${output_file}"] using the same relative path so downstream steps can locate the file
  - `issue_title`: the issue title<|MERGE_RESOLUTION|>--- conflicted
+++ resolved
@@ -19,11 +19,7 @@
 4. Resolve the relative path for the run report using `${REPO_DIR}` (e.g., `python - <<'PY'`).
 
 Deliverables:
-<<<<<<< HEAD
-1. `gh_issue_${ISSUE_NUMBER}.md` saved to `${ARTIFACTS_DIR}` containing:
-=======
-1. `${ARTIFACTS_DIR}/gh_issue_${ISSUE_NUMBER}.md` containing:
->>>>>>> 0a655c2d
+1. `${ISSUE_FILE}` (defaults to `${ARTIFACTS_DIR}/gh_issue_${ISSUE_NUMBER}.md`) containing:
    - Issue number and title
    - Issue state and creation/update timestamps
    - Labels, assignees, and milestone (if any)
