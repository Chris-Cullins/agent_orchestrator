--- conflicted
+++ resolved
@@ -19,11 +19,7 @@
 4. Resolve the relative path for the run report using `${REPO_DIR}` (e.g., `python - <<'PY'`).
 
 Deliverables:
-<<<<<<< HEAD
-1. `${ARTIFACTS_DIR}/gh_issue_${ISSUE_NUMBER}.md` containing:
-=======
 1. `${ISSUE_FILE}` (defaults to `${ARTIFACTS_DIR}/gh_issue_${ISSUE_NUMBER}.md`) containing:
->>>>>>> 73c40213
    - Issue number and title
    - Issue state and creation/update timestamps
    - Labels, assignees, and milestone (if any)
