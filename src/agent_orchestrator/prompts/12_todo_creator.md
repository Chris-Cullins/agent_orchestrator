--- conflicted
+++ resolved
@@ -3,18 +3,9 @@
 Goal: Extract review comments from PRs and create actionable TODO items.
 
 Tasks:
-<<<<<<< HEAD
-1. Read the summary from `${ARTIFACTS_DIR}/pr_reviews/summary.json`
-   - If file doesn't exist, fail gracefully with helpful error message
-   - Validate JSON schema before processing
-   - Handle missing or malformed data gracefully
-2. For each PR that was reviewed:
-   - Use `gh pr view <PR_NUMBER> --comments` to get all comments
-=======
 1. Look at all open PRs on the target github repo:
    - Use `gh api repos/{owner}/{repo}/pulls/<PR_NUMBER>/comments` to fetch all existing review comments
    - Collect all comments with their context (file, line, body)
->>>>>>> 6105507c
    - Parse review comments to identify actionable items
    - Create TODO entries for each issue that needs to be fixed
 2. Organize TODOs by:
