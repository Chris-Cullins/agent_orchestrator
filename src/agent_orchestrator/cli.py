from __future__ import annotations

import argparse
import logging
from pathlib import Path
from typing import Dict, Optional

from .gating import CompositeGateEvaluator, AlwaysOpenGateEvaluator, FileBackedGateEvaluator
from .orchestrator import Orchestrator, build_default_runner
from .reporting import RunReportReader
from .runner import ExecutionTemplate, StepRunner
from .state import RunStatePersister
from .workflow import WorkflowLoadError, load_workflow
from .git_worktree import (
    GitWorktreeError,
    GitWorktreeManager,
    persist_worktree_outputs,
)


_LOG = logging.getLogger(__name__)


def parse_env(env_pairs: Optional[list[str]]) -> Dict[str, str]:
    result: Dict[str, str] = {}
    if not env_pairs:
        return result
    for item in env_pairs:
        if "=" not in item:
            raise argparse.ArgumentTypeError(f"Invalid env override '{item}', expected KEY=VALUE")
        key, value = item.split("=", 1)
        result[key] = value
    return result


def build_runner(
    repo_dir: Path,
    wrapper: Optional[str],
    command_template: Optional[str],
    logs_dir: Optional[Path],
    workdir: Optional[Path],
    base_env: Dict[str, str],
    wrapper_args: list[str],
) -> StepRunner:
    logs_dir = logs_dir or (repo_dir / ".agents" / "logs")
    workdir = workdir or repo_dir

    if command_template:
        template = ExecutionTemplate(command_template)
        return StepRunner(
            execution_template=template,
            repo_dir=repo_dir,
            logs_dir=logs_dir,
            workdir=workdir,
            default_env=base_env,
            default_args=wrapper_args,
        )

    if not wrapper:
        raise ValueError("Either --command-template or --wrapper must be provided")

    wrapper_path = Path(wrapper).expanduser().resolve()
    if not wrapper_path.exists():
        raise FileNotFoundError(f"Wrapper script not found: {wrapper_path}")

    return build_default_runner(
        repo_dir=repo_dir,
        wrapper=wrapper_path,
        default_env=base_env,
        default_args=wrapper_args,
        logs_dir=logs_dir,
        workdir=workdir,
    )


def run_from_args(args: argparse.Namespace) -> None:
    repo_dir = Path(args.repo).expanduser().resolve()
    run_repo_dir = repo_dir
    repo_root_for_outputs = repo_dir
    worktree_manager: Optional[GitWorktreeManager] = None
    worktree_handle = None
    run_id_override: Optional[str] = None
    workflow_path = Path(args.workflow).expanduser().resolve()
    workflow_root = workflow_path.parent

    try:
        workflow = load_workflow(workflow_path)
    except WorkflowLoadError as exc:
        raise SystemExit(f"Workflow error: {exc}") from exc

    if args.git_worktree:
        if args.workdir:
            raise SystemExit("--workdir cannot be used together with --git-worktree")

        worktree_manager = GitWorktreeManager(repo_dir)
        repo_root_for_outputs = worktree_manager.repo_root

        worktree_root: Optional[Path] = None
        if args.git_worktree_root:
            candidate = Path(args.git_worktree_root).expanduser()
            if not candidate.is_absolute():
                candidate = (repo_root_for_outputs / candidate).resolve()
            else:
                candidate = candidate.resolve()
            worktree_root = candidate

        try:
            worktree_handle = worktree_manager.create(
                root=worktree_root,
                ref=args.git_worktree_ref,
                branch=args.git_worktree_branch,
            )
        except GitWorktreeError as exc:
            raise SystemExit(f"Git worktree error: {exc}") from exc

        run_repo_dir = worktree_handle.path
        run_id_override = worktree_handle.run_id

    gate_evaluator = CompositeGateEvaluator(AlwaysOpenGateEvaluator())
    if args.gate_state_file:
        gate_evaluator = CompositeGateEvaluator(
            AlwaysOpenGateEvaluator(),
            FileBackedGateEvaluator(Path(args.gate_state_file).expanduser().resolve()),
        )

    try:
        report_reader = RunReportReader(Path(args.schema).expanduser().resolve()) if args.schema else RunReportReader()
    except Exception as exc:
        raise SystemExit(f"Failed to load run report schema: {exc}") from exc

    state_file = Path(args.state_file)
    if not state_file.is_absolute():
        state_file = run_repo_dir / state_file
    state_persister = RunStatePersister(state_file)

    base_env = parse_env(args.env)
    if args.issue_number:
        base_env["ISSUE_NUMBER"] = args.issue_number
    resolved_logs_dir = Path(args.logs_dir).expanduser().resolve() if args.logs_dir else None
    if args.git_worktree and not resolved_logs_dir:
        resolved_logs_dir = repo_root_for_outputs / ".agents" / "logs"

    resolved_workdir = Path(args.workdir).expanduser().resolve() if args.workdir else None
    orchestrator: Optional[Orchestrator] = None
    try:
        try:
            runner = build_runner(
                repo_dir=run_repo_dir,
                wrapper=args.wrapper,
                command_template=args.command_template,
                logs_dir=resolved_logs_dir,
                workdir=resolved_workdir,
                base_env=base_env,
                wrapper_args=args.wrapper_arg,
            )
        except (ValueError, FileNotFoundError) as exc:
            raise SystemExit(str(exc)) from exc

        orchestrator = Orchestrator(
            workflow=workflow,
            workflow_root=workflow_root,
            repo_dir=run_repo_dir,
            report_reader=report_reader,
            state_persister=state_persister,
            runner=runner,
            gate_evaluator=gate_evaluator,
            poll_interval=args.poll_interval,
            max_attempts=args.max_attempts,
            pause_for_human_input=args.pause_for_human_input,
            logger=logging.getLogger("agent_orchestrator"),
            run_id=run_id_override,
            start_at_step=args.start_at_step,
        )

        orchestrator.run()
    finally:
        if worktree_manager and worktree_handle:
            run_id = orchestrator.run_id if orchestrator else worktree_handle.run_id
            if args.git_worktree_keep:
                _LOG.info(
                    "Git worktree preserved at %s (branch %s)",
                    worktree_handle.path,
                    worktree_handle.branch,
                )
            else:
                try:
                    destination = persist_worktree_outputs(
                        worktree_handle.path,
                        worktree_handle.root_repo,
                        run_id,
                    )
                    _LOG.info("Copied worktree artifacts to %s", destination)
                except (OSError, shutil.Error) as exc:  # pragma: no cover - defensive
                    _LOG.warning("Failed to persist worktree artifacts: %s", exc)

                try:
                    worktree_manager.remove(worktree_handle)
                except GitWorktreeError as exc:
                    raise SystemExit(f"Failed to remove git worktree: {exc}") from exc


def build_parser() -> argparse.ArgumentParser:
    parser = argparse.ArgumentParser(prog="agent-orchestrator", description="File-driven SDLC agent orchestrator")
    parser.add_argument("--log-level", default="INFO", help="Logging level (default: INFO)")

    subparsers = parser.add_subparsers(dest="command", required=True)
    run_parser = subparsers.add_parser("run", help="Run a workflow")
    run_parser.add_argument("--repo", required=True, help="Path to the target repository")
    run_parser.add_argument("--workflow", required=True, help="Workflow YAML definition")
    run_parser.add_argument("--schema", help="Path to run report JSON schema for validation")
    run_parser.add_argument("--wrapper", help="Path to codex exec wrapper script")
    run_parser.add_argument(
        "--command-template",
        help="Custom command template for launching agents (format placeholders: {run_id}, {step_id}, {agent}, {prompt}, {repo}, {report})",
    )
    run_parser.add_argument("--poll-interval", type=float, default=1.0, help="Run report poll interval in seconds")
    run_parser.add_argument("--max-attempts", type=int, default=2, help="Max attempts per step before marking failed")
    run_parser.add_argument(
        "--gate-state-file",
        help="Optional JSON file that lists gate statuses, e.g. {'ci.tests: passed': true}",
    )
    run_parser.add_argument(
        "--state-file",
        default=".agents/run_state.json",
        help="Where to persist run state (default: .agents/run_state.json relative to repo)",
    )
    run_parser.add_argument(
        "--pause-for-human-input",
        action="store_true",
        help="Wait for manual_result.json before completing human-in-the-loop steps",
    )
    run_parser.add_argument("--logs-dir", help="Directory for agent stdout/stderr logs")
    run_parser.add_argument(
        "--wrapper-arg",
        action="append",
        default=[],
        help="Additional arguments appended to the wrapper command",
    )
    run_parser.add_argument("--workdir", help="Working directory for agent processes (default: repo path)")
    run_parser.add_argument(
        "--env",
        nargs="*",
        help="Environment variables to inject into agent runs (format KEY=VALUE)",
    )
    run_parser.add_argument(
        "--issue-number",
        help="GitHub issue number to fetch and process (automatically sets ISSUE_NUMBER env var)",
    )
<<<<<<< HEAD
=======
    run_parser.add_argument(
        "--start-at-step",
        help="Resume a previous run starting at the specified step (resets that step and all downstream steps)",
    )
>>>>>>> 7a2b0e12

    worktree_group = run_parser.add_argument_group("git worktree automation")
    worktree_group.add_argument(
        "--git-worktree",
        action="store_true",
        help="Create an isolated git worktree for this run",
    )
    worktree_group.add_argument(
        "--git-worktree-ref",
        help="Git ref to base the worktree on (default: HEAD)",
    )
    worktree_group.add_argument(
        "--git-worktree-branch",
        help="Branch name to create for the worktree (default: agents/run-<id>)",
    )
    worktree_group.add_argument(
        "--git-worktree-root",
        help="Directory to place worktrees (default: <repo>/.agents/worktrees)",
    )
    worktree_group.add_argument(
        "--git-worktree-keep",
        action="store_true",
        help="Keep the worktree after the workflow finishes",
    )

    return parser


def main(argv: Optional[list[str]] = None) -> None:
    parser = build_parser()
    args = parser.parse_args(argv)

    logging.basicConfig(
        level=getattr(logging, args.log_level.upper(), logging.INFO),
        format="%(asctime)s [%(levelname)s] %(name)s - %(message)s",
    )

    if args.command == "run":
        run_from_args(args)
    else:  # pragma: no cover - defensive
        parser.error(f"Unknown command {args.command}")


if __name__ == "__main__":
    main()<|MERGE_RESOLUTION|>--- conflicted
+++ resolved
@@ -246,13 +246,10 @@
         "--issue-number",
         help="GitHub issue number to fetch and process (automatically sets ISSUE_NUMBER env var)",
     )
-<<<<<<< HEAD
-=======
     run_parser.add_argument(
         "--start-at-step",
         help="Resume a previous run starting at the specified step (resets that step and all downstream steps)",
     )
->>>>>>> 7a2b0e12
 
     worktree_group = run_parser.add_argument_group("git worktree automation")
     worktree_group.add_argument(
