--- conflicted
+++ resolved
@@ -168,23 +168,6 @@
 def persist_worktree_outputs(worktree_path: Path, repo_root: Path, run_id: str) -> Path:
     """Copy worktree .agents artifacts into the primary repository."""
 
-<<<<<<< HEAD
-    source_agents_dir = worktree_path / ".agents"
-    destination = repo_root.expanduser().resolve() / ".agents"
-    destination.mkdir(parents=True, exist_ok=True)
-
-    if not source_agents_dir.exists():
-        return destination
-
-    for item in source_agents_dir.iterdir():
-        if item.name == "worktrees":
-            continue
-        target = destination / item.name
-        if item.is_dir():
-            shutil.copytree(item, target, dirs_exist_ok=True)
-        else:
-            shutil.copy2(item, target)
-=======
     source_run_dir = worktree_path / ".agents" / "runs" / run_id
     destination_root = repo_root.expanduser().resolve() / ".agents" / "runs"
     destination_root.mkdir(parents=True, exist_ok=True)
@@ -192,5 +175,4 @@
     if not source_run_dir.exists():
         return destination
     shutil.copytree(source_run_dir, destination, dirs_exist_ok=True)
->>>>>>> 5feb8e0f
     return destination